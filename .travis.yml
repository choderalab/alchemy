--- conflicted
+++ resolved
@@ -15,11 +15,7 @@
 
 cache:
   directories:
-<<<<<<< HEAD
-    - $HOME/.cache
-=======
     - $HOME/.cache/alchemy
->>>>>>> 734cff26
 
 install:
   - source devtools/travis-ci/install.sh
